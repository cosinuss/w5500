--- conflicted
+++ resolved
@@ -678,50 +678,10 @@
         }
     }
 
-<<<<<<< HEAD
-    fn blocking_send(
-        &mut self,
-        host: &IpAddress,
-        host_port: u16,
-        data: &[u8],
-    ) -> Result<(), E> {
-        let (w5500, UdpSocket(socket)) = self;
-
-        {
-            let local_port = w5500.read_u16(socket.at(SocketRegister::LocalPort))?;
-            let local_port = local_port.to_be_bytes();
-            let host_port = host_port.to_be_bytes();
-
-            w5500.write_to(
-                socket.at(SocketRegister::LocalPort),
-                &[
-                    local_port[0],
-                    local_port[1], // local port u16
-                    0x00,
-                    0x00,
-                    0x00,
-                    0x00,
-                    0x00,
-                    0x00, // destination mac
-                    host.address[0],
-                    host.address[1],
-                    host.address[2],
-                    host.address[3], // target IP
-                    host_port[0],
-                    host_port[1], // destination port (5354)
-                ],
-            )?;
-        }
-
-        let data_length = data.len() as u16;
-        {
-            let data_length = data_length.to_be_bytes();
-=======
     async fn blocking_send<'a>(&'a mut self, data: &'a [u8]) -> Result<(), SPI::Error> {
         let (w5500, TcpSocket(socket)) = self;
 
         let data_length = data.len() as u16;
->>>>>>> 9488d142
 
         // TODO: check if there's enough space in transmit buffer
         // let tx_buffer_size = w5500
@@ -866,8 +826,6 @@
     where
         Self: 'a;
 
-<<<<<<< HEAD
-=======
     fn receive<'a>(&'a mut self, target_buffer: &'a mut [u8]) -> Self::ReceiveFut<'a>;
     fn blocking_send<'a>(
         &'a mut self,
@@ -1043,7 +1001,6 @@
     }
 }
 
->>>>>>> 9488d142
 #[repr(u8)]
 #[derive(Copy, Clone, PartialEq, Debug)]
 pub enum SocketRegister {
